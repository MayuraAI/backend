package middleware

import (
	"context"
	"encoding/json"
	"fmt"
	"log"
	"net/http"
	"strconv"
	"sync"
	"time"
)

// DailyUsage represents daily usage tracking for a user/IP
type DailyUsage struct {
	RequestCount int       // Number of requests made today
	ResetTime    time.Time // When the daily limit resets (midnight)

	// Suspicious activity tracking
	RequestTimestamps []time.Time // Recent request timestamps for burst detection
	BlockedUntil      time.Time   // When the user/IP is blocked until
	IsBlocked         bool        // Whether the user/IP is currently blocked

	mutex sync.RWMutex
}

// RateLimiter manages daily usage tracking
type RateLimiter struct {
	usage      map[string]*DailyUsage
	mutex      sync.RWMutex
	cleanupTTL time.Duration
}

// RateLimitConfig holds rate limiting configuration
type RateLimitConfig struct {
	RequestsPerDay  int           // Daily request limit
	CleanupInterval time.Duration // How often to clean up old usage records
	CleanupTTL      time.Duration // How long to keep inactive usage records

	// Suspicious activity detection
	SuspiciousThreshold int           // Max requests allowed in time window
	SuspiciousWindow    time.Duration // Time window for suspicious activity detection
	BlockDuration       time.Duration // How long to block suspicious users/IPs
	TrackingWindow      time.Duration // How long to keep request timestamps
}

<<<<<<< HEAD
// Global instances
var (
	globalRateLimiter *RateLimiter
	defaultConfig     = RateLimitConfig{
		RequestsPerDay:  3,              // 10 requests per day per user
		CleanupInterval: 1 * time.Hour,  // Clean up every hour
		CleanupTTL:      24 * time.Hour, // Keep records for 24 hours
	}
)
=======
// Default rate limiting configuration
var defaultConfig = RateLimitConfig{
	RequestsPerDay:  10,             // 10 requests per day per user
	CleanupInterval: 24 * time.Hour, // Clean up every 24 hours
	CleanupTTL:      48 * time.Hour, // Remove usage records older than 48 hours

	// Suspicious activity defaults
	SuspiciousThreshold: 20,               // 20 requests in 1 minute is suspicious
	SuspiciousWindow:    1 * time.Minute,  // 1 minute window
	BlockDuration:       15 * time.Minute, // Block for 15 minutes
	TrackingWindow:      5 * time.Minute,  // Keep timestamps for 5 minutes
}

// Global rate limiter instance
var globalRateLimiter *RateLimiter
>>>>>>> 0c194302

// Context keys for request type
type contextKey string

const (
	RequestTypeContextKey contextKey = "request_type"
)

// RequestType represents whether a request is pro or free
type RequestType string

const (
	ProRequest  RequestType = "pro"
	FreeRequest RequestType = "free"
)

// init initializes the global rate limiter
func init() {
	globalRateLimiter = NewRateLimiter(defaultConfig)
}

// NewRateLimiter creates a new rate limiter with the given configuration
func NewRateLimiter(config RateLimitConfig) *RateLimiter {
	rl := &RateLimiter{
		usage:      make(map[string]*DailyUsage),
		cleanupTTL: config.CleanupTTL,
	}

	// Start cleanup routine
	go rl.cleanupRoutine(config.CleanupInterval)

	return rl
}

// NewDailyUsage creates a new daily usage tracker
func NewDailyUsage() *DailyUsage {
	now := time.Now()
	// Set reset time to next midnight
	nextMidnight := time.Date(now.Year(), now.Month(), now.Day()+1, 0, 0, 0, 0, now.Location())

	return &DailyUsage{
		RequestCount:      0,
		ResetTime:         nextMidnight,
		RequestTimestamps: make([]time.Time, 0),
		BlockedUntil:      time.Time{},
		IsBlocked:         false,
	}
}

// CheckAndIncrementUsage checks if a request should be considered pro or free and increments usage
func (du *DailyUsage) CheckAndIncrementUsage(dailyLimit int, config RateLimitConfig) (RequestType, bool) {
	du.mutex.Lock()
	defer du.mutex.Unlock()

	now := time.Now()

	// Check if user/IP is currently blocked
	if du.IsBlocked && now.Before(du.BlockedUntil) {
		return FreeRequest, false // Request is blocked
	}

	// If block period has expired, reset blocking
	if du.IsBlocked && now.After(du.BlockedUntil) {
		du.IsBlocked = false
		du.BlockedUntil = time.Time{}
	}

	// Check if we need to reset (new day)
	if now.After(du.ResetTime) {
		du.RequestCount = 0
		// Set reset time to next midnight
		nextMidnight := time.Date(now.Year(), now.Month(), now.Day()+1, 0, 0, 0, 0, now.Location())
		du.ResetTime = nextMidnight
		// Clear old timestamps on daily reset
		du.RequestTimestamps = make([]time.Time, 0)
	}

	// Add current request timestamp
	du.RequestTimestamps = append(du.RequestTimestamps, now)

	// Clean up old timestamps (keep only those within tracking window)
	cutoff := now.Add(-config.TrackingWindow)
	filteredTimestamps := make([]time.Time, 0)
	for _, ts := range du.RequestTimestamps {
		if ts.After(cutoff) {
			filteredTimestamps = append(filteredTimestamps, ts)
		}
	}
	du.RequestTimestamps = filteredTimestamps

	// Check for suspicious activity (too many requests in short window)
	if du.checkSuspiciousActivity(now, config) {
		du.IsBlocked = true
		du.BlockedUntil = now.Add(config.BlockDuration)
		return FreeRequest, false // Request is blocked due to suspicious activity
	}

	// Increment request count
	du.RequestCount++

	// Determine if this is a pro or free request
	if du.RequestCount <= dailyLimit {
		return ProRequest, true
	}
	return FreeRequest, true
}

// checkSuspiciousActivity checks if the current request pattern is suspicious
func (du *DailyUsage) checkSuspiciousActivity(now time.Time, config RateLimitConfig) bool {
	if config.SuspiciousThreshold <= 0 {
		return false // Suspicious activity detection disabled
	}

	// Count requests within the suspicious window
	cutoff := now.Add(-config.SuspiciousWindow)
	count := 0
	for _, ts := range du.RequestTimestamps {
		if ts.After(cutoff) {
			count++
		}
	}

	return count > config.SuspiciousThreshold
}

// GetUsageInfo returns current usage information
func (du *DailyUsage) GetUsageInfo() (int, time.Time) {
	du.mutex.RLock()
	defer du.mutex.RUnlock()

	now := time.Now()

	// Check if we need to reset (new day)
	if now.After(du.ResetTime) {
		return 0, time.Date(now.Year(), now.Month(), now.Day()+1, 0, 0, 0, 0, now.Location())
	}

	return du.RequestCount, du.ResetTime
}

// GetBlockingInfo returns current blocking status information
func (du *DailyUsage) GetBlockingInfo() (bool, time.Time, int) {
	du.mutex.RLock()
	defer du.mutex.RUnlock()

	now := time.Now()

	// Check if user is currently blocked
	isBlocked := du.IsBlocked && now.Before(du.BlockedUntil)

	// Count recent requests for burst tracking
	cutoff := now.Add(-1 * time.Minute) // Last minute
	recentRequests := 0
	for _, ts := range du.RequestTimestamps {
		if ts.After(cutoff) {
			recentRequests++
		}
	}

	return isBlocked, du.BlockedUntil, recentRequests
}

// GetOrCreateUsage gets or creates a daily usage tracker for the given key
func (rl *RateLimiter) GetOrCreateUsage(key string) *DailyUsage {
	rl.mutex.RLock()
	usage, exists := rl.usage[key]
	rl.mutex.RUnlock()

	if exists {
		return usage
	}

	rl.mutex.Lock()
	defer rl.mutex.Unlock()

	if usage, exists := rl.usage[key]; exists {
		return usage
	}

	usage = NewDailyUsage()
	rl.usage[key] = usage
	return usage
}

// cleanupRoutine periodically removes old usage records to prevent memory leaks
func (rl *RateLimiter) cleanupRoutine(interval time.Duration) {
	ticker := time.NewTicker(interval)
	defer ticker.Stop()

	for range ticker.C {
		rl.cleanup()
	}
}

// cleanup removes old inactive usage records
func (rl *RateLimiter) cleanup() {
	rl.mutex.Lock()
	defer rl.mutex.Unlock()

	now := time.Now()
	for key, usage := range rl.usage {
		usage.mutex.RLock()
		// Remove records that haven't been used for more than the TTL
		inactive := now.Sub(usage.ResetTime) > rl.cleanupTTL
		usage.mutex.RUnlock()

		if inactive {
			delete(rl.usage, key)
		}
	}
}

// GetUsageStats returns current usage statistics
func (rl *RateLimiter) GetUsageStats() map[string]interface{} {
	rl.mutex.RLock()
	defer rl.mutex.RUnlock()

	// Count blocked users
	blockedUsers := 0
	totalRecentRequests := 0
	now := time.Now()

	for _, usage := range rl.usage {
		usage.mutex.RLock()
		if usage.IsBlocked && now.Before(usage.BlockedUntil) {
			blockedUsers++
		}

		// Count recent requests (last minute)
		cutoff := now.Add(-1 * time.Minute)
		for _, ts := range usage.RequestTimestamps {
			if ts.After(cutoff) {
				totalRecentRequests++
			}
		}
		usage.mutex.RUnlock()
	}

	return map[string]interface{}{
		"active_users":         len(rl.usage),
		"blocked_users":        blockedUsers,
		"recent_requests":      totalRecentRequests,
		"cleanup_ttl":          rl.cleanupTTL.String(),
		"suspicious_threshold": defaultConfig.SuspiciousThreshold,
		"suspicious_window":    defaultConfig.SuspiciousWindow.String(),
		"block_duration":       defaultConfig.BlockDuration.String(),
	}
}

// RateLimitMiddleware creates a rate limiting middleware
func RateLimitMiddleware(next http.Handler, config RateLimitConfig) http.Handler {
	// Use provided config or default
	cfg := config

	return http.HandlerFunc(func(w http.ResponseWriter, r *http.Request) {
		// Create rate limit key based on user ID (from auth) or IP address
		key := getRateLimitKey(r)

		// Get or create usage tracker for this key
		usage := globalRateLimiter.GetOrCreateUsage(key)

		// Check and increment usage, get request type
		requestType, allowed := usage.CheckAndIncrementUsage(cfg.RequestsPerDay, cfg)

		// If request is blocked due to suspicious activity, return 429
		if !allowed {
			w.Header().Set("Content-Type", "application/json")
			w.Header().Set("X-RateLimit-Blocked", "true")
			w.Header().Set("X-RateLimit-Block-Reason", "suspicious-activity")
			w.WriteHeader(http.StatusTooManyRequests)

			// Get block info
			usage.mutex.RLock()
			blockedUntil := usage.BlockedUntil
			usage.mutex.RUnlock()

			response := map[string]interface{}{
				"error":         "Too many requests - suspicious activity detected",
				"code":          "SUSPICIOUS_ACTIVITY_BLOCKED",
				"blocked_until": blockedUntil.Format(time.RFC3339),
				"retry_after":   int(time.Until(blockedUntil).Seconds()),
			}
			json.NewEncoder(w).Encode(response)

			// Log the blocked request
			log.WarnWithFields("Request blocked due to suspicious activity", map[string]interface{}{
				"key":           key,
				"path":          r.URL.Path,
				"blocked_until": blockedUntil.Format(time.RFC3339),
				"user_agent":    r.Header.Get("User-Agent"),
				"ip":            r.RemoteAddr,
			})
			return
		}

		// Get current usage info for headers
		currentCount, resetTime := usage.GetUsageInfo()
		remaining := cfg.RequestsPerDay - currentCount
		if remaining < 0 {
			remaining = 0
		}

		// Log the request with basic info
		log.Printf("[%s] %s %s - %s request (%d/%d used)",
			key, r.Method, r.URL.Path, string(requestType), currentCount, cfg.RequestsPerDay)

		// Add comprehensive rate limit headers
		w.Header().Set("X-RateLimit-Limit", strconv.Itoa(cfg.RequestsPerDay))
		w.Header().Set("X-RateLimit-Remaining", strconv.Itoa(remaining))
		w.Header().Set("X-RateLimit-Reset", strconv.FormatInt(resetTime.Unix(), 10))
		w.Header().Set("X-Request-Type", string(requestType))
		w.Header().Set("X-RateLimit-Used", strconv.Itoa(currentCount))

		// Add user-friendly status message
		var statusMessage string
		if requestType == ProRequest {
			if remaining == 1 {
				statusMessage = "1 pro request remaining today"
			} else {
				statusMessage = fmt.Sprintf("%d pro requests remaining today", remaining)
			}
		} else {
			statusMessage = "All pro requests used - in free mode"
		}
		w.Header().Set("X-RateLimit-Status", statusMessage)

		// Add request type to context for the handler to use
		ctx := context.WithValue(r.Context(), RequestTypeContextKey, requestType)

<<<<<<< HEAD
		// Process the request
=======
		// Continue to next handler
>>>>>>> 0c194302
		next.ServeHTTP(w, r.WithContext(ctx))

	})
}

// GetRequestTypeFromContext retrieves the request type from the context
func GetRequestTypeFromContext(ctx context.Context) (RequestType, bool) {
	requestType, ok := ctx.Value(RequestTypeContextKey).(RequestType)
	return requestType, ok
}

// getRateLimitKey generates a key for rate limiting based on user ID or IP
func getRateLimitKey(r *http.Request) string {
	// Try to get user ID from context (set by auth middleware)
	if user, ok := GetSupabaseUserFromContext(r.Context()); ok && user != nil {
		return "user:" + user.ID.String()
	}
	return "user:global"
}

// GetRateLimitStats returns current rate limiter statistics
func GetRateLimitStats() map[string]interface{} {
	return globalRateLimiter.GetUsageStats()
}

// GetGlobalRateLimiter returns the global rate limiter instance for direct access
func GetGlobalRateLimiter() *RateLimiter {
	return globalRateLimiter
}

// GetDefaultConfig returns the default rate limiting configuration
func GetDefaultConfig() RateLimitConfig {
	return defaultConfig
}<|MERGE_RESOLUTION|>--- conflicted
+++ resolved
@@ -44,17 +44,6 @@
 	TrackingWindow      time.Duration // How long to keep request timestamps
 }
 
-<<<<<<< HEAD
-// Global instances
-var (
-	globalRateLimiter *RateLimiter
-	defaultConfig     = RateLimitConfig{
-		RequestsPerDay:  3,              // 10 requests per day per user
-		CleanupInterval: 1 * time.Hour,  // Clean up every hour
-		CleanupTTL:      24 * time.Hour, // Keep records for 24 hours
-	}
-)
-=======
 // Default rate limiting configuration
 var defaultConfig = RateLimitConfig{
 	RequestsPerDay:  10,             // 10 requests per day per user
@@ -70,7 +59,6 @@
 
 // Global rate limiter instance
 var globalRateLimiter *RateLimiter
->>>>>>> 0c194302
 
 // Context keys for request type
 type contextKey string
@@ -400,11 +388,7 @@
 		// Add request type to context for the handler to use
 		ctx := context.WithValue(r.Context(), RequestTypeContextKey, requestType)
 
-<<<<<<< HEAD
-		// Process the request
-=======
 		// Continue to next handler
->>>>>>> 0c194302
 		next.ServeHTTP(w, r.WithContext(ctx))
 
 	})
