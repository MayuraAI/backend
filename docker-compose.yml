services:
  classifier:
    build:
      context: ./classifier
      dockerfile: Dockerfile
    ports:
      - "8000:8000"
    deploy:
      resources:
        limits:
<<<<<<< HEAD
          cpus: '4'
          memory: 4G
        reservations:
          cpus: '2'
          memory: 2G
    volumes:
      - .:/app
      - /dev/shm:/dev/shm
    environment:
      - WORKERS=8
      - THREADS=4
      - PYTHONUNBUFFERED=1
      - PYTHONDONTWRITEBYTECODE=1
    networks:
      - backend-network
    healthcheck:
      test: ["CMD", "curl", "-f", "http://localhost:8000/health"]
      interval: 30s
      timeout: 10s
      retries: 3
      start_period: 40s
    restart: unless-stopped
=======
          cpus: '2'
          memory: 2G
        reservations:
          cpus: '1'
          memory: 1G
    volumes:
      - .:/app
    networks:
      - backend-network
>>>>>>> 9f59849f

  gateway:
    build:
      context: ./gateway
      dockerfile: Dockerfile
    ports:
      - "8080:8080"
    environment:
      - PORT=8080
      - CLASSIFIER_URL=http://classifier:8000
      - OLLAMA_URL=http://host.docker.internal:11434
<<<<<<< HEAD
      - GOMAXPROCS=2
    deploy:
      resources:
        limits:
          cpus: '2'
          memory: 1G
        reservations:
          cpus: '1'
          memory: 512M
    networks:
      - backend-network
    healthcheck:
      test: ["CMD", "wget", "--no-verbose", "--tries=1", "--spider", "http://localhost:8080/health"]
      interval: 30s
      timeout: 5s
      retries: 3
      start_period: 10s
=======
    depends_on:
      - classifier
    deploy:
      resources:
        limits:
          cpus: '1'
          memory: 512M
        reservations:
          cpus: '0.5'
          memory: 256M
    networks:
      - backend-network
>>>>>>> 9f59849f
    restart: unless-stopped

networks:
  backend-network:
<<<<<<< HEAD
    driver: bridge
    driver_opts:
      com.docker.network.driver.mtu: 1500
=======
    driver: bridge
>>>>>>> 9f59849f
<|MERGE_RESOLUTION|>--- conflicted
+++ resolved
@@ -8,7 +8,6 @@
     deploy:
       resources:
         limits:
-<<<<<<< HEAD
           cpus: '4'
           memory: 4G
         reservations:
@@ -31,17 +30,6 @@
       retries: 3
       start_period: 40s
     restart: unless-stopped
-=======
-          cpus: '2'
-          memory: 2G
-        reservations:
-          cpus: '1'
-          memory: 1G
-    volumes:
-      - .:/app
-    networks:
-      - backend-network
->>>>>>> 9f59849f
 
   gateway:
     build:
@@ -53,7 +41,6 @@
       - PORT=8080
       - CLASSIFIER_URL=http://classifier:8000
       - OLLAMA_URL=http://host.docker.internal:11434
-<<<<<<< HEAD
       - GOMAXPROCS=2
     deploy:
       resources:
@@ -71,28 +58,10 @@
       timeout: 5s
       retries: 3
       start_period: 10s
-=======
-    depends_on:
-      - classifier
-    deploy:
-      resources:
-        limits:
-          cpus: '1'
-          memory: 512M
-        reservations:
-          cpus: '0.5'
-          memory: 256M
-    networks:
-      - backend-network
->>>>>>> 9f59849f
     restart: unless-stopped
 
 networks:
   backend-network:
-<<<<<<< HEAD
     driver: bridge
     driver_opts:
-      com.docker.network.driver.mtu: 1500
-=======
-    driver: bridge
->>>>>>> 9f59849f
+      com.docker.network.driver.mtu: 1500